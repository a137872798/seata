--- conflicted
+++ resolved
@@ -24,10 +24,7 @@
 import com.alibaba.fescar.core.model.BranchType;
 import com.alibaba.fescar.core.model.Resource;
 import com.alibaba.fescar.rm.datasource.DataSourceManager;
-<<<<<<< HEAD
-=======
 
->>>>>>> 35d2c5ab
 import org.junit.AfterClass;
 import org.junit.BeforeClass;
 import org.junit.Ignore;
@@ -35,11 +32,6 @@
 import org.springframework.context.support.ClassPathXmlApplicationContext;
 import org.springframework.jdbc.core.JdbcTemplate;
 
-<<<<<<< HEAD
-import java.util.Date;
-
-=======
->>>>>>> 35d2c5ab
 @Ignore
 public class DataSourceBasicTest {
 
@@ -60,7 +52,6 @@
         jdbcTemplate.update("insert into user0 (id, name, gmt) values (?, ?, ?)",
             new Object[] {2, "xxx", new Date()});
     }
-<<<<<<< HEAD
 
     @Test
     public void testUpdate() {
@@ -93,40 +84,6 @@
     }
 
     @Test
-=======
-
-    @Test
-    public void testUpdate() {
-        RootContext.bind("mock.xid");
-        jdbcTemplate.update("update user0 a set a.name = 'yyyy' where a.id = ?", new Object[] {1});
-    }
-
-    @Test
-    public void testUpdateWithAlias1() {
-
-        directJdbcTemplate.update("delete from User1 where Id = ?",
-            new Object[] {1});
-        directJdbcTemplate.update("insert into User1 (Id, Name, gMt) values (?, ?, ?)",
-            new Object[] {1, "xxx", new Date()});
-
-        RootContext.bind("mock.xid");
-        jdbcTemplate.update("update User1 a set a.Name = 'yyy' where a.Name = ?", new Object[] {"xxx"});
-    }
-
-    @Test
-    public void testUpdateWithAlias() {
-        RootContext.bind("mock.xid");
-        jdbcTemplate.update("update user0 a set a.name = 'yyyy' where a.name = ?", new Object[] {"yyyy"});
-    }
-
-    @Test
-    public void testDelete() {
-        RootContext.bind("mock.xid");
-        jdbcTemplate.update("delete from user0 where id = ?", new Object[] {2});
-    }
-
-    @Test
->>>>>>> 35d2c5ab
     public void testSelectForUpdate() {
         RootContext.bind("mock.xid");
         jdbcTemplate.queryForRowSet("select a.name from user0 a where a.id = ? for update", new Object[] {1});
